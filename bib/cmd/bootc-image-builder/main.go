package main

import (
	"encoding/json"
	"errors"
	"fmt"
	"io"
	"log"
	"os"
	"os/exec"
	"path/filepath"
	"runtime/debug"
	"strconv"
	"strings"

	"github.com/sirupsen/logrus"
	"github.com/spf13/cobra"
	"github.com/spf13/pflag"
	"golang.org/x/exp/slices"

	"github.com/osbuild/images/pkg/arch"
	"github.com/osbuild/images/pkg/cloud"
	"github.com/osbuild/images/pkg/cloud/awscloud"
	"github.com/osbuild/images/pkg/container"
	"github.com/osbuild/images/pkg/dnfjson"
	"github.com/osbuild/images/pkg/experimentalflags"
	"github.com/osbuild/images/pkg/manifest"
	"github.com/osbuild/images/pkg/osbuild"
	"github.com/osbuild/images/pkg/rpmmd"

	"github.com/osbuild/bootc-image-builder/bib/internal/buildconfig"
	podman_container "github.com/osbuild/bootc-image-builder/bib/internal/container"
	"github.com/osbuild/bootc-image-builder/bib/internal/imagetypes"
	"github.com/osbuild/bootc-image-builder/bib/internal/source"

	"github.com/osbuild/image-builder-cli/pkg/progress"
	"github.com/osbuild/image-builder-cli/pkg/setup"
	"github.com/osbuild/image-builder-cli/pkg/util"
)

const (
	// As a baseline heuristic we double the size of
	// the input container to support in-place updates.
	// This is planned to be more configurable in the
	// future.
	containerSizeToDiskSizeMultiplier = 2
)

// all possible locations for the bib's distro definitions
// ./data/defs and ./bib/data/defs are for development
// /usr/share/bootc-image-builder/defs is for the production, containerized version
var distroDefPaths = []string{
	"./data/defs",
	"./bib/data/defs",
	"/usr/share/bootc-image-builder/defs",
}

var (
	osGetuid = os.Getuid
	osGetgid = os.Getgid

	osStdout = os.Stdout
	osStderr = os.Stderr
)

// canChownInPath checks if the ownership of files can be set in a given path.
func canChownInPath(path string) (bool, error) {
	info, err := os.Stat(path)
	if err != nil {
		return false, err
	}
	if !info.IsDir() {
		return false, fmt.Errorf("%s is not a directory", path)
	}

	checkFile, err := os.CreateTemp(path, ".writecheck")
	if err != nil {
		return false, err
	}
	defer func() {
		if err := os.Remove(checkFile.Name()); err != nil {
			// print the error message for info but don't error out
			fmt.Fprintf(os.Stderr, "error deleting %s: %s\n", checkFile.Name(), err.Error())
		}
	}()
	return checkFile.Chown(osGetuid(), osGetgid()) == nil, nil
}

func inContainerOrUnknown() bool {
	// no systemd-detect-virt, err on the side of container
	if _, err := exec.LookPath("systemd-detect-virt"); err != nil {
		return true
	}
	// exit code "0" means the container is detected
	err := exec.Command("systemd-detect-virt", "-c", "-q").Run()
	return err == nil
}

// getContainerSize returns the size of an already pulled container image in bytes
func getContainerSize(imgref string) (uint64, error) {
	output, err := exec.Command("podman", "image", "inspect", imgref, "--format", "{{.Size}}").Output()
	if err != nil {
		return 0, fmt.Errorf("failed inspect image: %w", util.OutputErr(err))
	}
	size, err := strconv.ParseUint(strings.TrimSpace(string(output)), 10, 64)
	if err != nil {
		return 0, fmt.Errorf("cannot parse image size: %w", err)
	}

	logrus.Debugf("container size: %v", size)
	return size, nil
}

func makeManifest(c *ManifestConfig, solver *dnfjson.Solver, cacheRoot string) (manifest.OSBuildManifest, map[string][]rpmmd.RepoConfig, error) {
	mani, err := Manifest(c)
	if err != nil {
		return nil, nil, fmt.Errorf("cannot get manifest: %w", err)
	}

	// depsolve packages
	depsolvedSets := make(map[string]dnfjson.DepsolveResult)
	depsolvedRepos := make(map[string][]rpmmd.RepoConfig)
	for name, pkgSet := range mani.GetPackageSetChains() {
		res, err := solver.Depsolve(pkgSet, 0)
		if err != nil {
			return nil, nil, fmt.Errorf("cannot depsolve: %w", err)
		}
		depsolvedSets[name] = *res
		depsolvedRepos[name] = res.Repos
	}

	// Resolve container - the normal case is that host and target
	// architecture are the same. However it is possible to build
	// cross-arch images by using qemu-user. This will run everything
	// (including the build-root) with the target arch then, it
	// is fast enough (given that it's mostly I/O and all I/O is
	// run naively via syscall translation)

	// XXX: should NewResolver() take "arch.Arch"?
	resolver := container.NewResolver(c.Architecture.String())

	containerSpecs := make(map[string][]container.Spec)
	for plName, sourceSpecs := range mani.GetContainerSourceSpecs() {
		for _, c := range sourceSpecs {
			resolver.Add(c)
		}
		specs, err := resolver.Finish()
		if err != nil {
			return nil, nil, fmt.Errorf("cannot resolve containers: %w", err)
		}
		for _, spec := range specs {
			if spec.Arch != c.Architecture {
				return nil, nil, fmt.Errorf("image found is for unexpected architecture %q (expected %q), if that is intentional, please make sure --target-arch matches", spec.Arch, c.Architecture)
			}
		}
		containerSpecs[plName] = specs
	}

	var opts manifest.SerializeOptions
	if c.UseLibrepo {
		opts.RpmDownloader = osbuild.RpmDownloaderLibrepo
	}
	mf, err := mani.Serialize(depsolvedSets, containerSpecs, nil, &opts)
	if err != nil {
		return nil, nil, fmt.Errorf("[ERROR] manifest serialization failed: %s", err.Error())
	}
	return mf, depsolvedRepos, nil
}

func saveManifest(ms manifest.OSBuildManifest, fpath string) (err error) {
	b, err := json.MarshalIndent(ms, "", "  ")
	if err != nil {
		return fmt.Errorf("failed to marshal data for %q: %s", fpath, err.Error())
	}
	b = append(b, '\n') // add new line at end of file
	fp, err := os.Create(fpath)
	if err != nil {
		return fmt.Errorf("failed to create output file %q: %s", fpath, err.Error())
	}
	defer func() { err = errors.Join(err, fp.Close()) }()
	if _, err := fp.Write(b); err != nil {
		return fmt.Errorf("failed to write output file %q: %s", fpath, err.Error())
	}
	return nil
}

// manifestFromCobra generate an osbuild manifest from a cobra commandline.
//
// It takes an unstarted progres bar and will start it at the right
// point (it cannot be started yet to avoid the "podman pull" progress
// and our progress fighting). The caller is responsible for stopping
// the progress bar (this function cannot know what else needs to happen
// after manifest generation).
//
// TODO: provide a podman progress reader to integrate the podman progress
// into our progress.
func manifestFromCobra(cmd *cobra.Command, args []string, pbar progress.ProgressBar) ([]byte, *mTLSConfig, error) {
	cntArch := arch.Current()

	imgref := args[0]
	userConfigFile, _ := cmd.Flags().GetString("config")
	imgTypes, _ := cmd.Flags().GetStringArray("type")
	rpmCacheRoot, _ := cmd.Flags().GetString("rpmmd")
	targetArch, _ := cmd.Flags().GetString("target-arch")
	rootFs, _ := cmd.Flags().GetString("rootfs")
	buildImgref, _ := cmd.Flags().GetString("build-container")
	useLibrepo, _ := cmd.Flags().GetBool("use-librepo")
	overrideDefFilename, _ := cmd.Flags().GetString("override-distro-def")

	// If --local was given, warn in the case of --local or --local=true (true is the default), error in the case of --local=false
	if cmd.Flags().Changed("local") {
		localStorage, _ := cmd.Flags().GetBool("local")
		if localStorage {
			fmt.Fprintf(os.Stderr, "WARNING: --local is now the default behavior, you can remove it from the command line\n")
		} else {
			return nil, nil, fmt.Errorf(`--local=false is no longer supported, remove it and make sure to pull the container before running bib:
	sudo podman pull %s`, imgref)
		}
	}

	if targetArch != "" {
		target, err := arch.FromString(targetArch)
		if err != nil {
			return nil, nil, err
		}
		if target != arch.Current() {
			// TODO: detect if binfmt_misc for target arch is
			// available, e.g. by mounting the binfmt_misc fs into
			// the container and inspects the files or by
			// including tiny statically linked target-arch
			// binaries inside our bib container
			fmt.Fprintf(os.Stderr, "WARNING: target-arch is experimental and needs an installed 'qemu-user' package\n")
			if slices.Contains(imgTypes, "iso") {
				return nil, nil, fmt.Errorf("cannot build iso for different target arches yet")
			}
			cntArch = target
		}
	}
	// TODO: add "target-variant", see https://github.com/osbuild/bootc-image-builder/pull/139/files#r1467591868

	if err := setup.ValidateHasContainerStorageMounted(); err != nil {
		return nil, nil, fmt.Errorf("could not access container storage, did you forget -v /var/lib/containers/storage:/var/lib/containers/storage? (%w)", err)
	}

	imageTypes, err := imagetypes.New(imgTypes...)
	if err != nil {
		return nil, nil, fmt.Errorf("cannot detect build types %v: %w", imgTypes, err)
	}

	config, err := buildconfig.ReadWithFallback(userConfigFile)
	if err != nil {
		return nil, nil, fmt.Errorf("cannot read config: %w", err)
	}

	pbar.SetPulseMsgf("Manifest generation step")
	pbar.Start()

	if err := setup.ValidateHasContainerTags(imgref); err != nil {
		return nil, nil, err
	}

	cntSize, err := getContainerSize(imgref)
	if err != nil {
		return nil, nil, fmt.Errorf("cannot get container size: %w", err)
	}
	container, err := podman_container.New(imgref)
	if err != nil {
		return nil, nil, err
	}
	defer func() {
		if err := container.Stop(); err != nil {
			logrus.Warnf("error stopping container: %v", err)
		}
	}()

	var rootfsType string
	if !imageTypes.BuildsISO() {
		if rootFs != "" {
			rootfsType = rootFs
		} else {
			rootfsType, err = container.DefaultRootfsType()
			if err != nil {
				return nil, nil, fmt.Errorf("cannot get rootfs type for container: %w", err)
			}
			if rootfsType == "" {
				return nil, nil, fmt.Errorf(`no default root filesystem type specified in container, please use "--rootfs" to set manually`)
			}
		}
	}
	// Gather some data from the containers distro
	sourceinfo, err := source.LoadInfo(container.Root())
	if err != nil {
		return nil, nil, err
	}

	buildContainer := container
	buildSourceinfo := sourceinfo
	startedBuildContainer := false
	defer func() {
		if startedBuildContainer {
			if err := buildContainer.Stop(); err != nil {
				logrus.Warnf("error stopping container: %v", err)
			}
		}
	}()

	if buildImgref != "" {
		buildContainer, err = podman_container.New(buildImgref)
		if err != nil {
			return nil, nil, err
		}
		startedBuildContainer = true

		// Gather some data from the containers distro
		buildSourceinfo, err = source.LoadInfo(buildContainer.Root())
		if err != nil {
			return nil, nil, err
		}
	} else {
		buildImgref = imgref
	}

	// This is needed just for RHEL and RHSM in most cases, but let's run it every time in case
	// the image has some non-standard dnf plugins.
	if err := buildContainer.InitDNF(); err != nil {
		return nil, nil, err
	}
	solver, err := buildContainer.NewContainerSolver(rpmCacheRoot, cntArch, sourceinfo)
	if err != nil {
		return nil, nil, err
	}

	manifestConfig := &ManifestConfig{
<<<<<<< HEAD
		Architecture:        cntArch,
		Config:              config,
		ImageTypes:          imageTypes,
		Imgref:              imgref,
		RootfsMinsize:       cntSize * containerSizeToDiskSizeMultiplier,
		DistroDefPaths:      distroDefPaths,
		SourceInfo:          sourceinfo,
		RootFSType:          rootfsType,
		UseLibrepo:          useLibrepo,
		OverrideDefFilename: overrideDefFilename,
=======
		Architecture:    cntArch,
		Config:          config,
		ImageTypes:      imageTypes,
		Imgref:          imgref,
		BuildImgref:     buildImgref,
		RootfsMinsize:   cntSize * containerSizeToDiskSizeMultiplier,
		DistroDefPaths:  distroDefPaths,
		SourceInfo:      sourceinfo,
		BuildSourceInfo: buildSourceinfo,
		RootFSType:      rootfsType,
		UseLibrepo:      useLibrepo,
>>>>>>> 44e794a0
	}

	manifest, repos, err := makeManifest(manifestConfig, solver, rpmCacheRoot)
	if err != nil {
		return nil, nil, err
	}

	mTLS, err := extractTLSKeys(SimpleFileReader{}, repos)
	if err != nil {
		return nil, nil, err
	}

	return manifest, mTLS, nil
}

func cmdManifest(cmd *cobra.Command, args []string) error {
	pbar, err := progress.New("")
	if err != nil {
		// this should never happen
		return fmt.Errorf("cannot create progress bar: %w", err)
	}
	defer pbar.Stop()

	mf, _, err := manifestFromCobra(cmd, args, pbar)
	if err != nil {
		return fmt.Errorf("cannot generate manifest: %w", err)
	}
	fmt.Println(string(mf))
	return nil
}

func handleAWSFlags(cmd *cobra.Command) (cloud.Uploader, error) {
	imgTypes, _ := cmd.Flags().GetStringArray("type")
	region, _ := cmd.Flags().GetString("aws-region")
	if region == "" {
		return nil, nil
	}
	bucketName, _ := cmd.Flags().GetString("aws-bucket")
	imageName, _ := cmd.Flags().GetString("aws-ami-name")
	targetArch, _ := cmd.Flags().GetString("target-arch")

	if !slices.Contains(imgTypes, "ami") {
		return nil, fmt.Errorf("aws flags set for non-ami image type (type is set to %s)", strings.Join(imgTypes, ","))
	}

	// check as many permission prerequisites as possible before starting
	uploaderOpts := &awscloud.UploaderOptions{
		TargetArch: targetArch,
	}
	uploader, err := awscloud.NewUploader(region, bucketName, imageName, uploaderOpts)
	if err != nil {
		return nil, err
	}
	status := io.Discard
	if logrus.GetLevel() >= logrus.InfoLevel {
		status = os.Stderr
	}
	if err := uploader.Check(status); err != nil {
		return nil, err
	}
	return uploader, nil
}

func cmdBuild(cmd *cobra.Command, args []string) error {
	chown, _ := cmd.Flags().GetString("chown")
	imgTypes, _ := cmd.Flags().GetStringArray("type")
	osbuildStore, _ := cmd.Flags().GetString("store")
	outputDir, _ := cmd.Flags().GetString("output")
	targetArch, _ := cmd.Flags().GetString("target-arch")
	progressType, _ := cmd.Flags().GetString("progress")

	logrus.Debug("Validating environment")
	if err := setup.Validate(targetArch); err != nil {
		return fmt.Errorf("cannot validate the setup: %w", err)
	}
	logrus.Debug("Ensuring environment setup")
	switch inContainerOrUnknown() {
	case false:
		fmt.Fprintf(os.Stderr, "WARNING: running outside a container, this is an unsupported configuration\n")
	case true:
		if err := setup.EnsureEnvironment(osbuildStore); err != nil {
			return fmt.Errorf("cannot ensure the environment: %w", err)
		}
	}

	if err := os.MkdirAll(outputDir, 0o777); err != nil {
		return fmt.Errorf("cannot setup build dir: %w", err)
	}

	uploader, err := handleAWSFlags(cmd)
	if err != nil {
		return fmt.Errorf("cannot handle AWS setup: %w", err)
	}

	canChown, err := canChownInPath(outputDir)
	if err != nil {
		return fmt.Errorf("cannot ensure ownership: %w", err)
	}
	if !canChown && chown != "" {
		return fmt.Errorf("chowning is not allowed in output directory")
	}

	pbar, err := progress.New(progressType)
	if err != nil {
		return fmt.Errorf("cannto create progress bar: %w", err)
	}
	defer pbar.Stop()

	manifest_fname := fmt.Sprintf("manifest-%s.json", strings.Join(imgTypes, "-"))
	pbar.SetMessagef("Generating manifest %s", manifest_fname)
	mf, mTLS, err := manifestFromCobra(cmd, args, pbar)
	if err != nil {
		return fmt.Errorf("cannot build manifest: %w", err)
	}
	pbar.SetMessagef("Done generating manifest")

	// collect pipeline exports for each image type
	imageTypes, err := imagetypes.New(imgTypes...)
	if err != nil {
		return err
	}
	exports := imageTypes.Exports()
	manifestPath := filepath.Join(outputDir, manifest_fname)
	if err := saveManifest(mf, manifestPath); err != nil {
		return fmt.Errorf("cannot save manifest: %w", err)
	}

	pbar.SetPulseMsgf("Image building step")
	pbar.SetMessagef("Building %s", manifest_fname)

	var osbuildEnv []string
	if !canChown {
		// set export options for osbuild
		osbuildEnv = []string{"OSBUILD_EXPORT_FORCE_NO_PRESERVE_OWNER=1"}
	}

	if mTLS != nil {
		envVars, cleanup, err := prepareOsbuildMTLSConfig(mTLS)
		if err != nil {
			return fmt.Errorf("failed to prepare osbuild TLS keys: %w", err)
		}

		defer cleanup()

		osbuildEnv = append(osbuildEnv, envVars...)
	}

	if experimentalflags.Bool("debug-qemu-user") {
		osbuildEnv = append(osbuildEnv, "OBSBUILD_EXPERIMENAL=debug-qemu-user")
	}
	osbuildOpts := progress.OSBuildOptions{
		StoreDir:  osbuildStore,
		OutputDir: outputDir,
		ExtraEnv:  osbuildEnv,
	}
	if err = progress.RunOSBuild(pbar, mf, exports, &osbuildOpts); err != nil {
		return fmt.Errorf("cannot run osbuild: %w", err)
	}

	pbar.SetMessagef("Build complete!")
	if uploader != nil {
		// XXX: pass our own progress.ProgressBar here
		// *for now* just stop our own progress and let the uploadAMI
		// progress take over - but we really need to fix this in a
		// followup
		pbar.Stop()
		for idx, imgType := range imgTypes {
			switch imgType {
			case "ami":
				diskpath := filepath.Join(outputDir, exports[idx], "disk.raw")
				if err := upload(uploader, diskpath, cmd.Flags()); err != nil {
					return fmt.Errorf("cannot upload AMI: %w", err)
				}
			default:
				continue
			}
		}
	} else {
		pbar.SetMessagef("Results saved in %s", outputDir)
	}

	if err := chownR(outputDir, chown); err != nil {
		return fmt.Errorf("cannot setup owner for %q: %w", outputDir, err)
	}

	return nil
}

func chownR(path string, chown string) error {
	if chown == "" {
		return nil
	}
	errFmt := "cannot parse chown: %v"

	var gid int
	uidS, gidS, _ := strings.Cut(chown, ":")
	uid, err := strconv.Atoi(uidS)
	if err != nil {
		return fmt.Errorf(errFmt, err)
	}
	if gidS != "" {
		gid, err = strconv.Atoi(gidS)
		if err != nil {
			return fmt.Errorf(errFmt, err)
		}
	} else {
		gid = osGetgid()
	}

	return filepath.Walk(path, func(name string, info os.FileInfo, err error) error {
		if err == nil {
			err = os.Chown(name, uid, gid)
		}
		return err
	})
}

var rootLogLevel string

func rootPreRunE(cmd *cobra.Command, _ []string) error {
	verbose, _ := cmd.Flags().GetBool("verbose")
	progress, _ := cmd.Flags().GetString("progress")
	switch {
	case rootLogLevel != "":
		level, err := logrus.ParseLevel(rootLogLevel)
		if err != nil {
			return err
		}
		logrus.SetLevel(level)
	case verbose:
		logrus.SetLevel(logrus.InfoLevel)
	default:
		logrus.SetLevel(logrus.ErrorLevel)
	}
	if verbose && progress == "auto" {
		if err := cmd.Flags().Set("progress", "verbose"); err != nil {
			return err
		}
	}

	return nil
}

func versionFromBuildInfo() (string, error) {
	info, ok := debug.ReadBuildInfo()
	if !ok {
		return "", fmt.Errorf("cannot read build info")
	}
	var buildTainted bool
	gitRev := "unknown"
	buildTime := "unknown"
	for _, bs := range info.Settings {
		switch bs.Key {
		case "vcs.revision":
			gitRev = bs.Value[:7]
		case "vcs.time":
			buildTime = bs.Value
		case "vcs.modified":
			bT, err := strconv.ParseBool(bs.Value)
			if err != nil {
				logrus.Errorf("Error parsing 'vcs.modified': %v", err)
				bT = true
			}
			buildTainted = bT
		}
	}

	return fmt.Sprintf(`build_revision: %s
build_time: %s
build_tainted: %v
`, gitRev, buildTime, buildTainted), nil
}

func buildCobraCmdline() (*cobra.Command, error) {
	version, err := versionFromBuildInfo()
	if err != nil {
		return nil, err
	}

	rootCmd := &cobra.Command{
		Use:               "bootc-image-builder",
		Long:              "Create a bootable image from an ostree native container",
		PersistentPreRunE: rootPreRunE,
		SilenceErrors:     true,
		Version:           version,
	}
	rootCmd.SetVersionTemplate(version)

	rootCmd.PersistentFlags().StringVar(&rootLogLevel, "log-level", "", "logging level (debug, info, error); default error")
	rootCmd.PersistentFlags().BoolP("verbose", "v", false, `Switch to verbose mode`)

	buildCmd := &cobra.Command{
		Use:   "build IMAGE_NAME",
		Short: rootCmd.Long + " (default command)",
		Long: rootCmd.Long + "\n" +
			"(default action if no command is given)\n" +
			"IMAGE_NAME: container image to build into a bootable image",
		Args:                  cobra.ExactArgs(1),
		DisableFlagsInUseLine: true,
		RunE:                  cmdBuild,
		SilenceUsage:          true,
		Example: rootCmd.Use + " build quay.io/centos-bootc/centos-bootc:stream9\n" +
			rootCmd.Use + " quay.io/centos-bootc/centos-bootc:stream9\n",
		Version: rootCmd.Version,
	}
	buildCmd.SetVersionTemplate(version)

	rootCmd.AddCommand(buildCmd)
	manifestCmd := &cobra.Command{
		Use:                   "manifest",
		Short:                 "Only create the manifest but don't build the image.",
		Args:                  cobra.ExactArgs(1),
		DisableFlagsInUseLine: true,
		RunE:                  cmdManifest,
		SilenceUsage:          true,
		Version:               rootCmd.Version,
	}
	manifestCmd.SetVersionTemplate(version)

	versionCmd := &cobra.Command{
		Use:          "version",
		Short:        "Show the version and quit",
		SilenceUsage: true,
		RunE: func(cmd *cobra.Command, args []string) error {
			root := cmd.Root()
			root.SetArgs([]string{"--version"})
			return root.Execute()
		},
	}

	rootCmd.AddCommand(versionCmd)

	rootCmd.AddCommand(manifestCmd)
	manifestCmd.Flags().Bool("tls-verify", false, "DEPRECATED: require HTTPS and verify certificates when contacting registries")
	if err := manifestCmd.Flags().MarkHidden("tls-verify"); err != nil {
		return nil, fmt.Errorf("cannot hide 'tls-verify' :%w", err)
	}
	manifestCmd.Flags().String("rpmmd", "/rpmmd", "rpm metadata cache directory")
	manifestCmd.Flags().String("target-arch", "", "build for the given target architecture (experimental)")
	manifestCmd.Flags().String("build-container", "", "Use a custom container for the image build")
	manifestCmd.Flags().StringArray("type", []string{"qcow2"}, fmt.Sprintf("image types to build [%s]", imagetypes.Available()))
	manifestCmd.Flags().Bool("local", true, "DEPRECATED: --local is now the default behavior, make sure to pull the container image before running bootc-image-builder")
	if err := manifestCmd.Flags().MarkHidden("local"); err != nil {
		return nil, fmt.Errorf("cannot hide 'local' :%w", err)
	}
	manifestCmd.Flags().String("rootfs", "", "Root filesystem type. If not given, the default configured in the source container image is used.")
	manifestCmd.Flags().Bool("use-librepo", true, "switch to librepo for pkg download, needs new enough osbuild")
	// --config is only useful for developers who run bib outside
	// of a container to generate a manifest. so hide it by
	// default from users.
	manifestCmd.Flags().String("config", "", "build config file; /config.json will be used if present")
	if err := manifestCmd.Flags().MarkHidden("config"); err != nil {
		return nil, fmt.Errorf("cannot hide 'config' :%w", err)
	}
	manifestCmd.Flags().String("override-distro-def", "", "Override automatic distro definition detection with a specific filename (e.g., 'fedora-40.yaml') found in definition search paths")

	buildCmd.Flags().AddFlagSet(manifestCmd.Flags())
	buildCmd.Flags().String("aws-ami-name", "", "name for the AMI in AWS (only for type=ami)")
	buildCmd.Flags().String("aws-bucket", "", "target S3 bucket name for intermediate storage when creating AMI (only for type=ami)")
	buildCmd.Flags().String("aws-region", "", "target region for AWS uploads (only for type=ami)")
	buildCmd.Flags().String("chown", "", "chown the ouput directory to match the specified UID:GID")
	buildCmd.Flags().String("output", ".", "artifact output directory")
	buildCmd.Flags().String("store", "/store", "osbuild store for intermediate pipeline trees")
	//TODO: add json progress for higher level tools like "podman bootc"
	buildCmd.Flags().String("progress", "auto", "type of progress bar to use (e.g. verbose,term)")
	// flag rules
	for _, dname := range []string{"output", "store", "rpmmd"} {
		if err := buildCmd.MarkFlagDirname(dname); err != nil {
			return nil, err
		}
	}
	if err := buildCmd.MarkFlagFilename("config"); err != nil {
		return nil, err
	}
	if err := buildCmd.MarkFlagFilename("override-distro-def"); err != nil {
		return nil, err
	}
	buildCmd.MarkFlagsRequiredTogether("aws-region", "aws-bucket", "aws-ami-name")

	// If no subcommand is given, assume the user wants to use the build subcommand
	// See https://github.com/spf13/cobra/issues/823#issuecomment-870027246
	// which cannot be used verbatim because the arguments for "build" like
	// "quay.io" will create an "err != nil". Ideally we could check err
	// for something like cobra.UnknownCommandError but cobra just gives
	// us an error string
	cmd, _, err := rootCmd.Find(os.Args[1:])
	injectBuildArg := func() {
		args := append([]string{buildCmd.Name()}, os.Args[1:]...)
		rootCmd.SetArgs(args)
	}
	// command not known, i.e. happens for "bib quay.io/centos/..."
	if err != nil && !slices.Contains([]string{"help", "completion"}, os.Args[1]) {
		injectBuildArg()
	}
	// command appears valid, e.g. "bib --local quay.io/centos" but this
	// is the parser just assuming "quay.io" is an argument for "--local" :(
	if err == nil && cmd.Use == rootCmd.Use && cmd.Flags().Parse(os.Args[1:]) != pflag.ErrHelp {
		injectBuildArg()
	}

	return rootCmd, nil
}

func run() error {
	rootCmd, err := buildCobraCmdline()
	if err != nil {
		return err
	}

	return rootCmd.Execute()
}

func main() {
	if err := run(); err != nil {
		log.Fatalf("error: %s", err)
	}
}<|MERGE_RESOLUTION|>--- conflicted
+++ resolved
@@ -331,7 +331,6 @@
 	}
 
 	manifestConfig := &ManifestConfig{
-<<<<<<< HEAD
 		Architecture:        cntArch,
 		Config:              config,
 		ImageTypes:          imageTypes,
@@ -342,19 +341,7 @@
 		RootFSType:          rootfsType,
 		UseLibrepo:          useLibrepo,
 		OverrideDefFilename: overrideDefFilename,
-=======
-		Architecture:    cntArch,
-		Config:          config,
-		ImageTypes:      imageTypes,
-		Imgref:          imgref,
-		BuildImgref:     buildImgref,
-		RootfsMinsize:   cntSize * containerSizeToDiskSizeMultiplier,
-		DistroDefPaths:  distroDefPaths,
-		SourceInfo:      sourceinfo,
-		BuildSourceInfo: buildSourceinfo,
-		RootFSType:      rootfsType,
-		UseLibrepo:      useLibrepo,
->>>>>>> 44e794a0
+
 	}
 
 	manifest, repos, err := makeManifest(manifestConfig, solver, rpmCacheRoot)
